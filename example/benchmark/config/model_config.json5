--- conflicted
+++ resolved
@@ -32,15 +32,13 @@
         N: 20,
       }
     },
-<<<<<<< HEAD
     h2o: {
       train_schedule: ['agent'],
       hyper_params: {
         model_params: {q: [[256, 256], 2], p: [[256, 256],], dsa: [[256, 256],], dsas: [[256, 256],]},
         optimizers: {q: ['adam', 3e-4], p: ['adam', 3e-4], dsa: ['adam', 3e-4], dsas: ['adam', 3e-4], alpha: ['adam', 3e-4], alpha_prime: ['adam', 3e-4]},
       }
-    }
-=======
+    },
     dmil: {
       train_schedule: ['agent'],
       hyper_params: {
@@ -50,7 +48,6 @@
       }
     },
 
->>>>>>> 704f5482
   },
   env: {
     basic_info: {state_dim: null, state_min: null, state_max: null,
