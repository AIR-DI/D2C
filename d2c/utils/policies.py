--- conflicted
+++ resolved
@@ -17,13 +17,8 @@
     def forward(self, observation: Union[np.ndarray, Tensor]) -> np.ndarray:
         with torch.no_grad():
             action = self._a_network(observation)
-<<<<<<< HEAD
-
-        return action.cpu().numpy()
-=======
         return to_array_as(action, observation)
 
->>>>>>> 704f5482
 
 class DeterministicSoftPolicy(nn.Module):
     """Returns mode of policy distribution."""
@@ -35,9 +30,4 @@
     def forward(self, observation: Union[np.ndarray, Tensor]) -> np.ndarray:
         with torch.no_grad():
             action = self._a_network(observation)[0]
-<<<<<<< HEAD
-        return action.cpu().numpy()
-
-=======
-        return to_array_as(action, observation)
->>>>>>> 704f5482
+        return to_array_as(action, observation)