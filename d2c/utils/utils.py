--- conflicted
+++ resolved
@@ -8,11 +8,8 @@
 import gym
 import numpy as np
 import torch
-<<<<<<< HEAD
-=======
 from typing import Dict, Generator, List, Callable, Union
 from gym.spaces import Space, Box
->>>>>>> 704f5482
 
 
 def get_summary_str(step: int = None, info: Dict = None, prefix: str = '') -> str:
